--- conflicted
+++ resolved
@@ -21,18 +21,10 @@
 # Set the working directory
 WORKDIR /app
 
-<<<<<<< HEAD
-# Install git repo
-RUN git clone https://github.com/PapyPouley/moseiik.git .
-
-# Move to docker branch (only for dockerfile testing)
-RUN git checkout UnitTest
-=======
 # Download and extract test images into /assets
 RUN wget https://nasext-vaader.insa-rennes.fr/ietr-vaader/moseiik_test_images.zip -P /tmp \
     && unzip /tmp/moseiik_test_images.zip -d /assets \
     && rm /tmp/moseiik_test_images.zip
->>>>>>> ade0da12
 
 # Set entrypoint to clone the repo, move assets, and run tests
 ENTRYPOINT ["bash", "-c", "\
